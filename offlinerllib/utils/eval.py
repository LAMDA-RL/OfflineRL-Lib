--- conflicted
+++ resolved
@@ -36,8 +36,6 @@
         "length_mean": episode_lengths.mean(), 
         "length_std": episode_lengths.std()
     }
-<<<<<<< HEAD
-
     
 @torch.no_grad()
 def eval_decision_transformer(
@@ -98,8 +96,6 @@
     return ret
     
             
-=======
-    
 @torch.no_grad()
 def eval_online_policy(
     env: gym.Env, actor: nn.Module, n_episodes: int, seed: int
@@ -129,5 +125,4 @@
         "episode_return_std": episode_rewards.std(), 
         "length_mean": episode_lengths.mean(), 
         "length_std": episode_lengths.std()
-    }
->>>>>>> 2b78b496
+    }