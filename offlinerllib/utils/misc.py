import copy
<<<<<<< HEAD
=======
import inspect
>>>>>>> 2b78b496
import torch
import torch.nn as nn
from typing import Any, List, Dict

def make_target(m: nn.Module) -> nn.Module:
    target = copy.deepcopy(m)
    target.requires_grad_(False)
    target.eval()
    return target

<<<<<<< HEAD
def convert_to_tensor(obj, device):
    if isinstance(obj, torch.Tensor):
        return obj.to(device)
    else:
        return torch.from_numpy(obj).to(device)
=======
def get_attributes(obj) -> Dict[str, Any]:
    return dict(inspect.getmembers(obj))
>>>>>>> 2b78b496
<|MERGE_RESOLUTION|>--- conflicted
+++ resolved
@@ -1,8 +1,5 @@
 import copy
-<<<<<<< HEAD
-=======
 import inspect
->>>>>>> 2b78b496
 import torch
 import torch.nn as nn
 from typing import Any, List, Dict
@@ -13,13 +10,11 @@
     target.eval()
     return target
 
-<<<<<<< HEAD
 def convert_to_tensor(obj, device):
     if isinstance(obj, torch.Tensor):
         return obj.to(device)
     else:
         return torch.from_numpy(obj).to(device)
-=======
+
 def get_attributes(obj) -> Dict[str, Any]:
     return dict(inspect.getmembers(obj))
->>>>>>> 2b78b496
